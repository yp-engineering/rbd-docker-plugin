--- conflicted
+++ resolved
@@ -163,11 +163,7 @@
 //    Respond with a string error if an error occurred.
 //
 func (d cephRBDVolumeDriver) Create(r dkvolume.Request) dkvolume.Response {
-<<<<<<< HEAD
-	log.Printf("INFO: API Create(%s)", r.Name)
-=======
-	log.Printf("INFO: Create(%q)", r)
->>>>>>> f68bbe52
+	log.Printf("INFO: API Create(%q)", r)
 	d.m.Lock()
 	defer d.m.Unlock()
 
